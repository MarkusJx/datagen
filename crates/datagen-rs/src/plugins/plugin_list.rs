#[cfg(feature = "plugin")]
use crate::generate::generated_schema::generate::IntoGeneratedArc;
#[cfg(feature = "native-plugin")]
use crate::plugins::imported_plugin::ImportedPlugin;
use crate::plugins::plugin::Plugin;
#[cfg(feature = "plugin")]
use crate::schema::any::Any;
#[cfg(feature = "plugin")]
use crate::schema::any_value::AnyValue;
#[cfg(feature = "plugin")]
use crate::schema::array::Array;
#[cfg(feature = "plugin")]
use crate::schema::flatten::{Flatten, FlattenableValue};
#[cfg(feature = "plugin")]
use crate::schema::object::Object;
#[cfg(feature = "plugin")]
use crate::schema::schema_definition::PluginInitArgs;
#[cfg(feature = "plugin")]
use crate::schema::schema_definition::Schema;
#[cfg(feature = "plugin")]
use crate::schema::serializer::Serializer;
#[cfg(feature = "plugin")]
use crate::schema::transform::Transform;
use anyhow::anyhow;
#[cfg(feature = "native-plugin")]
use anyhow::Context;
#[cfg(feature = "plugin")]
use serde_json::Value;
use std::collections::HashMap;
#[cfg(feature = "plugin")]
use std::sync::Arc;

pub type PluginMap = HashMap<String, Box<dyn Plugin>>;

#[derive(Debug)]
pub struct PluginList {
    plugins: HashMap<String, Box<dyn Plugin>>,
}

impl PluginList {
    #[cfg(any(test, feature = "test"))]
    #[allow(dead_code)]
    pub fn empty() -> Self {
        Self {
            plugins: HashMap::new(),
        }
    }

    #[cfg(feature = "plugin")]
    pub fn from_schema(
        schema: &Schema,
        additional_plugins: Option<PluginMap>,
    ) -> anyhow::Result<Arc<Self>> {
        let plugins = Self::find_and_map_plugins(schema, additional_plugins, Self::map_plugin)?;

        Ok(Self { plugins }.into())
    }

    #[cfg(feature = "plugin")]
    pub fn find_and_map_plugins<M, R>(
        schema: &Schema,
        additional_plugins: Option<HashMap<String, R>>,
        mapper: M,
    ) -> anyhow::Result<HashMap<String, R>>
    where
        M: Fn(String, Value, String) -> anyhow::Result<Option<(String, R)>>,
    {
        let additional = additional_plugins.unwrap_or_default();
        let mut plugins = schema
            .options
            .as_ref()
            .and_then(|o| o.plugins.as_ref())
            .map(|p| {
                p.clone()
                    .into_iter()
                    .filter(|(name, _)| !additional.contains_key(name))
                    .filter_map(|(name, args)| {
                        if additional.contains_key(&name) {
                            return Some(Err(anyhow!(
                                "A plugin with name '{name}' is already loaded"
                            )));
                        }

                        match args {
                            PluginInitArgs::Args { path, args } => {
                                mapper(name, args.clone().unwrap_or_default(), path.clone())
                                    .map_or_else(|e| Some(Err(e)), |v| v.map(Ok))
                            }
                            PluginInitArgs::Value(v) => mapper(name.clone(), v, name)
                                .map_or_else(|e| Some(Err(e)), |v| v.map(Ok)),
                        }
                    })
                    .collect::<anyhow::Result<HashMap<_, _>>>()
            })
            .map_or(Ok(None), |v| v.map(Some))?
            .unwrap_or_default();

        plugins.extend(additional);
        Self::add_plugins(&mut plugins, schema, Self::find_transformers, &mapper)?;
        Self::add_plugins(&mut plugins, schema, Self::find_generators, &mapper)?;

        if let Serializer::Plugin { plugin_name, .. } = schema
            .options
            .as_ref()
            .and_then(|o| o.serializer.as_ref())
            .unwrap_or_default()
        {
            if !plugins.contains_key(plugin_name) {
                if let Some(mapped) = mapper(plugin_name.clone(), Value::Null, plugin_name.clone())?
                {
                    plugins.insert(plugin_name.clone(), mapped.1);
                }
            }
        }

        Ok(plugins)
    }

    #[cfg(feature = "plugin")]
    fn add_plugins<F, M, T>(
        plugins: &mut HashMap<String, T>,
        schema: &Schema,
        func: F,
        mapper: &M,
    ) -> anyhow::Result<()>
    where
        F: Fn(&AnyValue) -> Vec<String>,
        M: Fn(String, Value, String) -> anyhow::Result<Option<(String, T)>>,
    {
        plugins.extend(
            func(&schema.value)
                .into_iter()
                .filter(|p| !plugins.contains_key(p))
                .filter_map(|p| {
                    mapper(p.clone(), Value::Null, p).map_or_else(|e| Some(Err(e)), |v| v.map(Ok))
                })
                .collect::<anyhow::Result<HashMap<_, _>>>()?,
        );

        Ok(())
    }

    #[cfg(feature = "native-plugin")]
    fn map_plugin(
        name: String,
        args: Value,
        path: String,
    ) -> anyhow::Result<Option<(String, Box<dyn Plugin>)>> {
        Ok(Some((
            name.clone(),
            Box::new(
                ImportedPlugin::load(path, args)
                    .context(format!("Failed to load plugin '{name}'"))?,
            ),
        )))
    }

    #[cfg(all(not(feature = "native-plugin"), feature = "plugin"))]
    fn map_plugin(
        _name: String,
        _args: Value,
        _path: String,
    ) -> anyhow::Result<Option<(String, Box<dyn Plugin>)>> {
        Err(anyhow!("Native plugin support is not enabled"))
    }

    #[cfg(feature = "plugin")]
    fn transformers_to_vec(transform: &[Transform], loaded: &[String]) -> Vec<String> {
        transform
            .iter()
            .filter_map(|t| match t {
                Transform::Plugin(plugin) => Some(plugin.name.clone()),
                _ => None,
            })
            .filter(|name| !loaded.contains(name))
            .collect()
    }

    #[cfg(feature = "plugin")]
    fn find_object_transformers(object: &Object) -> Vec<String> {
        let mut props = object
            .properties
            .iter()
            .flat_map(|(_, val)| Self::find_transformers(val))
            .collect::<Vec<String>>();
        if let Some(transform) = &object.transform {
            props.extend(Self::transformers_to_vec(transform, &props))
        }

        props
    }

    #[cfg(feature = "plugin")]
    fn find_array_transformers(array: &Array) -> Vec<String> {
        let mut props = match array {
            Array::RandomArray(arr) => Self::find_transformers(&arr.items),
            Array::ArrayWithValues(arr) => arr
                .values
                .iter()
                .flat_map(Self::find_transformers)
                .collect(),
        };

        if let Some(transform) = &array.get_transform() {
            props.extend(Self::transformers_to_vec(transform, &props));
        }

        props
    }

    #[cfg(feature = "plugin")]
    fn find_flatten_transformers(flatten: &Flatten) -> Vec<String> {
        let mut props = flatten
            .values
            .iter()
            .flat_map(|val| match val {
                FlattenableValue::Object(obj) => Self::find_object_transformers(obj),
                FlattenableValue::Reference(reference) => Self::map_transform(reference),
                FlattenableValue::Plugin(gen) => Self::map_transform(gen),
                FlattenableValue::Array(array) => Self::find_array_transformers(array),
            })
            .collect::<Vec<String>>();
        if let Some(transform) = &flatten.transform {
            props.extend(Self::transformers_to_vec(transform, &props));
        }

        props
    }

    #[cfg(feature = "plugin")]
    fn map_transform<T: IntoGeneratedArc>(val: &T) -> Vec<String> {
        val.get_transform()
            .map(|t| Self::transformers_to_vec(&t, &[]))
            .unwrap_or_default()
    }

    /// I am Bumblebee, I am Bumblebee, I am Bumblebee
    #[cfg(feature = "plugin")]
    fn find_transformers(any: &AnyValue) -> Vec<String> {
        match any {
            AnyValue::Any(any) => Self::find_transformers_in_any(any),
            _ => vec![],
        }
    }

    #[cfg(feature = "plugin")]
    fn find_transformers_in_any(any: &Any) -> Vec<String> {
        match any {
            Any::Object(object) => Self::find_object_transformers(object),
            Any::Array(array) => Self::find_array_transformers(array),
            Any::Flatten(flatten) => Self::find_flatten_transformers(flatten),
            rest => match rest {
                Any::String(str) => str.get_transform(),
                Any::AnyOf(any_of) => any_of.get_transform(),
                Any::Reference(reference) => reference.get_transform(),
                Any::Integer(integer) => IntoGeneratedArc::get_transform(integer),
                Any::Number(number) => IntoGeneratedArc::get_transform(number),
                Any::Counter(counter) => IntoGeneratedArc::get_transform(counter),
                Any::Bool(boolean) => IntoGeneratedArc::get_transform(boolean),
                Any::Plugin(plugin) => plugin.get_transform(),
                Any::File(file) => IntoGeneratedArc::get_transform(file),
                Any::Object(_) => panic!("Object should be handled above"),
                Any::Array(_) => panic!("Array should be handled above"),
                Any::Flatten(_) => panic!("Flatten should be handled above"),
            }
            .map(|t| Self::transformers_to_vec(&t, &[]))
            .unwrap_or_default(),
        }
    }

    #[cfg(feature = "plugin")]
    fn find_generators(any: &AnyValue) -> Vec<String> {
        match any {
            AnyValue::Any(any) => Self::find_generators_in_any(any),
            _ => vec![],
        }
    }

    #[cfg(feature = "plugin")]
    fn find_generators_in_any(any: &Any) -> Vec<String> {
        match any {
            Any::Plugin(gen) => vec![gen.plugin_name.clone()],
            Any::Object(obj) => obj
                .properties
                .iter()
                .flat_map(|(_, val)| Self::find_generators(val))
                .collect(),
<<<<<<< HEAD
            Any::Array(arr) => Self::find_generators(&arr.items),
=======
            AnyValue::Any(Any::Array(arr)) => match arr.as_ref() {
                Array::RandomArray(arr) => Self::find_generators(&arr.items),
                Array::ArrayWithValues(arr) => {
                    arr.values.iter().flat_map(Self::find_generators).collect()
                }
            },
>>>>>>> 083550b9
            _ => vec![],
        }
    }

    pub fn get<'a>(&'a self, key: &String) -> anyhow::Result<&'a dyn Plugin> {
        Ok(self
            .plugins
            .get(key)
            .ok_or(anyhow!("Plugin with name '{key}' is not loaded"))?
            .as_ref())
    }

    pub fn exists(&self, key: &String) -> bool {
        self.plugins.contains_key(key)
    }
}<|MERGE_RESOLUTION|>--- conflicted
+++ resolved
@@ -285,16 +285,12 @@
                 .iter()
                 .flat_map(|(_, val)| Self::find_generators(val))
                 .collect(),
-<<<<<<< HEAD
-            Any::Array(arr) => Self::find_generators(&arr.items),
-=======
-            AnyValue::Any(Any::Array(arr)) => match arr.as_ref() {
+            Any::Array(arr) => match arr.as_ref() {
                 Array::RandomArray(arr) => Self::find_generators(&arr.items),
                 Array::ArrayWithValues(arr) => {
                     arr.values.iter().flat_map(Self::find_generators).collect()
                 }
             },
->>>>>>> 083550b9
             _ => vec![],
         }
     }

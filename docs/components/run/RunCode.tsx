--- conflicted
+++ resolved
@@ -1,11 +1,3 @@
-<<<<<<< HEAD
-import { Button } from 'nextra/components';
-import React, { useEffect, useRef } from 'react';
-import { renderChild } from '../../util/renderChild';
-import { BsPlay } from 'react-icons/bs';
-import { getCodeBlockCode } from '../../util/util';
-import { useRouter } from 'next/router';
-=======
 import React, { createContext, useContext, useEffect, useState } from 'react';
 import Generated from './Generated';
 import SourceCode from './SourceCode';
@@ -26,55 +18,11 @@
 export const useCodeContext = () => {
   return useContext(Context);
 };
->>>>>>> 083550b9
 
 interface Props {
   children: React.ReactNode;
 }
 
-<<<<<<< HEAD
-const RunCode: React.FC<Props> = ({ children, printUgly }) => {
-  const ref = useRef<HTMLDivElement>(null);
-  const router = useRouter();
-
-  useEffect(() => {
-    const parent = ref.current?.querySelectorAll('button')?.item(0)
-      ?.parentElement;
-    if (!parent) {
-      return;
-    }
-
-    parent.querySelectorAll('.run-button').forEach((button) => {
-      button.remove();
-    });
-
-    let codeObj = JSON.parse(getCodeBlockCode(ref.current));
-    if (!printUgly) {
-      codeObj = {
-        options: {
-          serializer: {
-            type: 'json',
-            pretty: true,
-          },
-        },
-        ...codeObj,
-      };
-    }
-
-    const url =
-      '/demo/?code=' +
-      encodeURIComponent(btoa(JSON.stringify(codeObj, null, 2)));
-
-    parent.appendChild(
-      renderChild(
-        <Button title="Run example" onClick={() => router.push(url)}>
-          <BsPlay size={22} />
-        </Button>,
-        'div',
-        ['run-button']
-      )
-    );
-=======
 const highlighterPromise = getHighlighter({
   theme: 'css-variables',
   langs: ['json'],
@@ -87,7 +35,6 @@
 
   useEffect(() => {
     highlighterPromise.then(setHighlighter).catch(console.error);
->>>>>>> 083550b9
   }, []);
 
   return (
